--- conflicted
+++ resolved
@@ -233,23 +233,12 @@
         let midiPortPtr = UnsafeMutablePointer<MIDIPortRef>(srcConnRefCon)
         let midiPort = midiPortPtr.memory
         */
-<<<<<<< HEAD
-        let packetCount = Int(packetList.memory.numPackets)
-        let packet = packetList.memory.packet as MIDIPacket
-        var packetPtr: UnsafeMutablePointer<MIDIPacket> = UnsafeMutablePointer.alloc(1)
-        packetPtr.initialize(packet)
-        for _ in 0 ..< packetCount {
-            let event = AKMIDIEvent(packet: packetPtr.memory)
-            handleMidiMessage(event)
-            packetPtr = MIDIPacketNext(packetPtr)
-=======
 
         for packet in packetList.memory {
             // a coremidi packet may contain multiple midi events
             for event in packet {
                 handleMidiMessage(event)
             }
->>>>>>> 5ec94c5f
         }
     }
 
@@ -328,7 +317,7 @@
         
         let sourceCount = MIDIGetNumberOfSources()
         print("SourceCount: \(sourceCount)")
-        for i in 0 ..< sourceCount {
+        for var i = 0; i < sourceCount; ++i {
             let src = MIDIGetSource(i)
             var inputName: Unmanaged<CFString>?
             inputName = nil
@@ -355,7 +344,7 @@
     public func printMIDIInputs() {
         let sourceCount = MIDIGetNumberOfSources()
         print("MIDI Inputs:")
-        for i in 0 ..< sourceCount {
+        for var i = 0; i < sourceCount; ++i {
             let src = MIDIGetSource(i)
             var inputName: Unmanaged<CFString>?
             inputName = nil
@@ -373,8 +362,8 @@
         print("Opening MIDI Out")
         var result = OSStatus(noErr)
         
-        let outputCount = MIDIGetNumberOfDestinations()
-        print("Number of MIDI Out ports = \(outputCount)")
+        let numOutputs = MIDIGetNumberOfDestinations()
+        print("Number of MIDI Out ports = \(numOutputs)")
         var foundDest = false
         result = MIDIOutputPortCreate(midiClient, midiOutName, &midiOutPort)
         
@@ -384,7 +373,7 @@
             print("error creating midi out port : \(result)")
         }
         
-        for i in 0 ..< outputCount {
+        for var i = 0; i < numOutputs; ++i {
             let src = MIDIGetDestination(i)
             var endpointName: Unmanaged<CFString>?
             endpointName = nil
@@ -403,9 +392,9 @@
     
     /// Prints a list of all MIDI Destinations
     public func printMIDIDestinations() {
-        let outputCount = MIDIGetNumberOfDestinations()
+        let numOutputs = MIDIGetNumberOfDestinations()
         print("MIDI Destinations:")
-        for i in  0 ..< outputCount {
+        for var i = 0; i < numOutputs; ++i {
             let src = MIDIGetDestination(i)
             var endpointName: Unmanaged<CFString>?
             endpointName = nil
@@ -425,7 +414,7 @@
         var packet = UnsafeMutablePointer<MIDIPacket>()
         packet = MIDIPacketListInit(packetListPtr)
         packet = MIDIPacketListAdd(packetListPtr, 1024, packet, 0, data.count, data)
-        for _ in 0 ..< midiEndpoints.count {
+        for var i = 0; i < midiEndpoints.count; ++i {
             result = MIDISend(midiOutPort, midiEndpoints[0], packetListPtr)
             if result == OSStatus(noErr) {
                 //print("sent midi")
