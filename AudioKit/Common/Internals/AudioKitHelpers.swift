//
//  AudioKitHelpers.swift
//  AudioKit
//
//  Created by Aurelius Prochazka, revision history on Github.
//  Copyright © 2016 AudioKit. All rights reserved.
//

import Foundation
import CoreAudio
import AudioToolbox

public typealias MIDINoteNumber = Int
public typealias MIDIVelocity = Int
public typealias MIDIChannel = Int

<<<<<<< HEAD
extension Collection where Index == Int {
    /// Return a random element from the array
    public var randomIndex: Index {
        let offset = Int(arc4random_uniform(UInt32(count.toIntMax())))
        return startIndex.advanced(by: offset)
    }

    public func randomElement() -> Iterator.Element {
        return self[randomIndex]
=======
extension Collection where IndexDistance == Int {
    /// Return a random element from the collection
    public func randomElement() -> Iterator.Element {
        let offset = Int(arc4random_uniform(UInt32(count.toIntMax())))
        return self[index(startIndex, offsetBy: offset)]
>>>>>>> 3494e388
    }
}

/// Helper function to convert codes for Audio Units
/// - parameter string: Four character string to convert
public func fourCC(_ string: String) -> UInt32 {
    let utf8 = string.utf8
    precondition(utf8.count == 4, "Must be a 4 char string")
    var out: UInt32 = 0
    for char in utf8 {
        out <<= 8
        out |= UInt32(char)
    }
    return out
}

/// Random double between bounds
///
/// - Parameters:
///   - minimum: Lower bound of randomization
///   - maximum: Upper bound of randomization
///
public func random(_ minimum: Double, _ maximum: Double) -> Double {
    let precision = 1000000
    let width = maximum - minimum

    return Double(arc4random_uniform(UInt32(precision))) / Double(precision) * width + minimum
}

// MARK: - Normalization Helpers

/// Extension to calculate scaling factors, useful for UI controls
extension Double {

    /// Return a value on [minimum, maximum] to a [0, 1] range, according to a taper
    ///
    /// - Parameters:
    ///   - minimum: Minimum of the source range (cannot be zero if taper is not positive)
    ///   - maximum: Maximum of the source range
    ///   - taper: For taper > 0, there is an algebraic curve, taper = 1 is linear, and taper < 0 is exponential
    ///
    public func normalized(
        minimum: Double,
                maximum: Double,
                taper: Double) -> Double {

        if taper > 0 {
            // algebraic taper
            return pow(((self - minimum) / (maximum - minimum)), (1.0 / taper))
        } else {
            // exponential taper
            return minimum * exp(log(maximum / minimum) * self)
        }
    }

    /// Convert a value on [minimum, maximum] to a [0, 1] range, according to a taper
    ///
    /// - Parameters:
    ///   - minimum: Minimum of the source range (cannot be zero if taper is not positive)
    ///   - maximum: Maximum of the source range
    ///   - taper: For taper > 0, there is an algebraic curve, taper = 1 is linear, and taper < 0 is exponential
    ///
    public mutating func normalize(_ minimum: Double, maximum: Double, taper: Double) {
        self = self.normalized(minimum: minimum, maximum: maximum, taper: taper)
    }

    /// Return a value on [0, 1] to a [minimum, maximum] range, according to a taper
    ///
    /// - Parameters:
    ///   - minimum: Minimum of the target range (cannot be zero if taper is not positive)
    ///   - maximum: Maximum of the target range
    ///   - taper: For taper > 0, there is an algebraic curve, taper = 1 is linear, and taper < 0 is exponential
    ///
    public func denormalized(minimum: Double,
                             maximum: Double,
                             taper: Double) -> Double {
        
        // Avoiding division by zero in this trivial case
        if maximum - minimum < 0.00001 {
            return minimum
        }
        
        if taper > 0 {
            // algebraic taper
            return minimum + (maximum - minimum) * pow(self, taper)
        } else {
            // exponential taper
            var adjustedMinimum: Double = 0.0
            var adjustedMaximum: Double = 0.0
            if minimum == 0 { adjustedMinimum = 0.00000000001 }
            if maximum == 0 { adjustedMaximum = 0.00000000001 }

            return log(self / adjustedMinimum) / log(adjustedMaximum / adjustedMinimum)
        }
    }

    /// Convert a value on [0, 1] to a [min, max] range, according to a taper
    ///
    /// - Parameters:
    ///   - minimum: Minimum of the target range (cannot be zero if taper is not positive)
    ///   - maximum: Maximum of the target range
    ///   - taper: For taper > 0, there is an algebraic curve, taper = 1 is linear, and taper < 0 is exponential
    ///
    public mutating func denormalize(minimum: Double, maximum: Double, taper: Double) {
        self = self.denormalized(minimum: minimum, maximum: maximum, taper: taper)
    }
}

/// Extension to Int to calculate frequency from a MIDI Note Number
extension Int {

    /// Calculate frequency from a MIDI Note Number
    ///
    /// - parameter aRef: Reference frequency of A Note (Default: 440Hz)
    ///
    public func midiNoteToFrequency(_ aRef: Double = 440.0) -> Double {
        return pow(2.0, (Double(self) - 69.0) / 12.0) * aRef
    }
}

/// Extension to Double to get the frequency from a MIDI Note Number
extension Double {

    /// Calculate frequency from a floating point MIDI Note Number
    ///
    /// - parameter aRef: Reference frequency of A Note (Default: 440Hz)
    ///
    public func midiNoteToFrequency(_ aRef: Double = 440.0) -> Double {
        return pow(2.0, (self - 69.0) / 12.0) * aRef
    }

}

extension Int {

    /// Calculate MIDI Note Number from a frequency in Hz
    ///
    /// - parameter aRef: Reference frequency of A Note (Default: 440Hz)
    ///
    public func frequencyToMIDINote(_ aRef: Double = 440.0) -> Double {
        return 69 + 12 * log2(Double(self)/aRef)
    }
}

/// Extension to Double to get the frequency from a MIDI Note Number
extension Double {

    /// Calculate MIDI Note Number from a frequency in Hz
    ///
    /// - parameter aRef: Reference frequency of A Note (Default: 440Hz)
    ///
    public func frequencyToMIDINote(_ aRef: Double = 440.0) -> Double {
        return 69 + 12 * log2(self/aRef)
    }
}

extension RangeReplaceableCollection where Iterator.Element: ExpressibleByIntegerLiteral {
	/// Initialize array with zeroes, ~10x faster than append for array of size 4096
	///
	/// - parameter count: Number of elements in the array
	///

    public init(zeroes count: Int) {
        self.init(repeating: 0, count: count)
    }
}

extension ClosedRange {
    /// Clamp value to the range
    ///
    /// - parameter value: Value to clamp
    ///
    public func clamp(_ value: Bound) -> Bound {
        return min(max(value, lowerBound), upperBound)
    }
}

extension Sequence where Iterator.Element: Hashable {
    internal var unique: [Iterator.Element] {
        var s: Set<Iterator.Element> = []
        return filter {
            s.insert($0).inserted
        }
    }
}

internal func AudioUnitGetParameter(_ unit: AudioUnit, param: AudioUnitParameterID) -> Double {
    var val: AudioUnitParameterValue = 0
    AudioUnitGetParameter(unit, param, kAudioUnitScope_Global, 0, &val)
    return Double(val)
}

internal func AudioUnitSetParameter(_ unit: AudioUnit, param: AudioUnitParameterID, to value: Double) {
    AudioUnitSetParameter(unit, param, kAudioUnitScope_Global, 0, AudioUnitParameterValue(value), 0)
}

internal struct AUWrapper {
    let au: AudioUnit

    init(au: AudioUnit) {
        self.au = au
    }

    subscript (param: AudioUnitParameterID) -> Double {
        get {
            return AudioUnitGetParameter(au, param: param)
        }
        set {
            AudioUnitSetParameter(au, param: param, to: newValue)
        }
    }
}


extension AVAudioUnit {
    class func _instantiate(with component: AudioComponentDescription, callback: @escaping (AVAudioUnit) -> ()) {
        AVAudioUnit.instantiate(with: component, options: []) {
            au, err in
            au.map(callback)
        }
    }
}
<|MERGE_RESOLUTION|>--- conflicted
+++ resolved
@@ -14,23 +14,12 @@
 public typealias MIDIVelocity = Int
 public typealias MIDIChannel = Int
 
-<<<<<<< HEAD
-extension Collection where Index == Int {
-    /// Return a random element from the array
-    public var randomIndex: Index {
-        let offset = Int(arc4random_uniform(UInt32(count.toIntMax())))
-        return startIndex.advanced(by: offset)
-    }
-
-    public func randomElement() -> Iterator.Element {
-        return self[randomIndex]
-=======
+
 extension Collection where IndexDistance == Int {
     /// Return a random element from the collection
     public func randomElement() -> Iterator.Element {
         let offset = Int(arc4random_uniform(UInt32(count.toIntMax())))
         return self[index(startIndex, offsetBy: offset)]
->>>>>>> 3494e388
     }
 }
 
