//: [TOC](Table%20Of%20Contents) | [Previous](@previous) | [Next](@next)
//:
//: ---
//:
//: ## Sampler Instrument - Wav File
//: ### Loading a sampler with a reference wav file
import XCPlayground
import AudioKit

let pulse = 0.23 // seconds

//: We are going to load an EXS24 instrument and send it random notes
let sampler = AKSampler()

//: Here is where we reference the Wav file as it is in the app bundle
sampler.loadWav("Sounds/fmpia1")

let ampedSampler = AKBooster(sampler, gain: 3.0)

var delay  = AKDelay(ampedSampler)
delay.time = pulse * 1.5
delay.dryWetMix = 0.3
delay.feedback = 0.2

let reverb = AKReverb(delay)
reverb.loadFactoryPreset(.LargeRoom)

//: Connect the sampler to the main output
AudioKit.output = reverb
AudioKit.start()

//: This is a loop to send a random note to the sampler
//: The sampler 'playNote' function is very useful here
<<<<<<< HEAD
AKPlaygroundLoop(every: pulse) {
=======
AKPlaygroundLoop.start(every: pulse) { timer in
>>>>>>> 7cce62c5
    let scale = [0,2,4,5,7,9,11,12]
    var note = scale.randomElement()
    let octave = randomInt(3...6)  * 12
    if random(0, 10) < 1.0 { note++ }
    if !scale.contains(note % 12) { print("ACCIDENT!") }
    if random(0, 6) > 1.0 { sampler.playNote(note + octave) }
}

XCPlaygroundPage.currentPage.needsIndefiniteExecution = true
//: [TOC](Table%20Of%20Contents) | [Previous](@previous) | [Next](@next)<|MERGE_RESOLUTION|>--- conflicted
+++ resolved
@@ -4,20 +4,20 @@
 //:
 //: ## Sampler Instrument - Wav File
 //: ### Loading a sampler with a reference wav file
+
 import XCPlayground
 import AudioKit
 
 let pulse = 0.23 // seconds
 
 //: We are going to load an EXS24 instrument and send it random notes
+
 let sampler = AKSampler()
 
 //: Here is where we reference the Wav file as it is in the app bundle
 sampler.loadWav("Sounds/fmpia1")
 
-let ampedSampler = AKBooster(sampler, gain: 3.0)
-
-var delay  = AKDelay(ampedSampler)
+var delay  = AKDelay(sampler)
 delay.time = pulse * 1.5
 delay.dryWetMix = 0.3
 delay.feedback = 0.2
@@ -25,24 +25,24 @@
 let reverb = AKReverb(delay)
 reverb.loadFactoryPreset(.LargeRoom)
 
+var mixer = AKMixer(reverb)
+mixer.volume = 5.0
+
 //: Connect the sampler to the main output
-AudioKit.output = reverb
+AudioKit.output = mixer
 AudioKit.start()
 
 //: This is a loop to send a random note to the sampler
 //: The sampler 'playNote' function is very useful here
-<<<<<<< HEAD
-AKPlaygroundLoop(every: pulse) {
-=======
 AKPlaygroundLoop.start(every: pulse) { timer in
->>>>>>> 7cce62c5
     let scale = [0,2,4,5,7,9,11,12]
     var note = scale.randomElement()
-    let octave = randomInt(3...6)  * 12
+    let octave = randomInt(3...7)  * 12
     if random(0, 10) < 1.0 { note++ }
     if !scale.contains(note % 12) { print("ACCIDENT!") }
     if random(0, 6) > 1.0 { sampler.playNote(note + octave) }
 }
 
+
 XCPlaygroundPage.currentPage.needsIndefiniteExecution = true
 //: [TOC](Table%20Of%20Contents) | [Previous](@previous) | [Next](@next)