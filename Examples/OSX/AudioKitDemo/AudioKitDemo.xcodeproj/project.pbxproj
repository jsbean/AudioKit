--- conflicted
+++ resolved
@@ -1511,10 +1511,6 @@
 				FRAMEWORK_SEARCH_PATHS = (
 					"$(inherited)",
 					"$(SRCROOT)/../../../AudioKit/Libraries/OSX/csound-OSX/",
-<<<<<<< HEAD
-					"/Users/aure/Developer/AudioKit/AudioKit/Libraries/OSX/csound-OSX",
-=======
->>>>>>> e01613b7
 				);
 				INFOPLIST_FILE = AudioKitDemo/Info.plist;
 				LD_RUNPATH_SEARCH_PATHS = "$(inherited) @executable_path/../Frameworks";
@@ -1534,10 +1530,6 @@
 				FRAMEWORK_SEARCH_PATHS = (
 					"$(inherited)",
 					"$(SRCROOT)/../../../AudioKit/Libraries/OSX/csound-OSX/",
-<<<<<<< HEAD
-					"/Users/aure/Developer/AudioKit/AudioKit/Libraries/OSX/csound-OSX",
-=======
->>>>>>> e01613b7
 				);
 				INFOPLIST_FILE = AudioKitDemo/Info.plist;
 				LD_RUNPATH_SEARCH_PATHS = "$(inherited) @executable_path/../Frameworks";
